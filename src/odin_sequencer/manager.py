"""Command sequence manager for ODIN control systems.

This module implements a command sequence manager for ODIN-based control systems. This allows
python scripts to be interactively loaded onto demand, resolve and dependencies between them
and make scripts functions available for use in a control system.

Tim Nicholls, UKRI STFC Detector Systems Software Group.
"""

import importlib.util
import inspect
import sys
import os

from pathlib import Path
from functools import partial
from inspect import signature
from .exceptions import CommandSequenceError
from .watcher import FileWatcherFactory

if sys.version_info < (3, 6, 0):  # pragma: no cover
    class ModuleNotFoundError(ImportError):  # pylint: disable=redefined-builtin
        """Derive ModuleNotFoundError exception for earlier python versions."""


class CommandSequenceManager:
    """
    Command sequencer manager class.

    The class implements a command sequencer manager, which allows one or more command
    sequence modules, i.e. script files to be dynamically loaded and have their functions exposed
    to be executed as scripts.
    """

    def __init__(self, path_or_paths=None):
        """Initialise the command sequence manager.

        This method initialises the manager, optionally loading one or more command sequence
        module files as specified and resolving them for use.

        :param path_or_paths: path(s) to file module(s) to load
        """
        # Initialise empty data structures
        self.modules = {}
        self.requires = {}
        self.provides = {}
        self.sequence_modules = {}
        self.context = {}
        self.file_paths = {}
        self.module_watcher = None
        self.module_watching = False
        self.auto_reload = False

        # If one or more files have been specified, attempt to load and resolve them
        if path_or_paths:
            self.load(path_or_paths, False)
            self.resolve()

    def load(self, path_or_paths, resolve=True):
        """Load sequence module files into the manager.

        This method attempts to load the specified module file(s) into the manager, determine
        their required dependencies and what sequence functions they provide. If specified, the
        manager will then attempt to resolve all dependencies and make modules available. All
        module files in a directory are loaded if a path to a directory is specified.

        :param path_or_paths: names of file and directory paths to load. These can be of type
                                String or Path.
        :param resolve: resolve loaded modules if True (default true)
        """

        if not isinstance(path_or_paths, list):
            path_or_paths = [path_or_paths]

        file_paths = []

        for path in path_or_paths:

            if not isinstance(path, Path):
                path = Path(path)

            # Determines if path points to a directory
            if path.suffix != '.py':
                # Retrieve and add all module file paths from the specified directory to the list
                file_paths.extend(self._retrieve_directory_files(path))
                continue

            file_paths.append(path)

        for file_path in file_paths:

            # Get the module name from the stem of the file
            module_name = file_path.stem

            # Create a module specification and attempt to load the module
            spec = importlib.util.spec_from_file_location(module_name, file_path)
            module = importlib.util.module_from_spec(spec)
            try:
                spec.loader.exec_module(module)
            except SyntaxError as import_error:
                raise CommandSequenceError(
                    'Syntax error loading {}: {}'.format(file_path, import_error)
                )
            except (ModuleNotFoundError, ImportError) as import_error:
                raise CommandSequenceError(
                    'Import error loading {}: {}'.format(file_path, import_error)
                )
            except FileNotFoundError:
                raise CommandSequenceError(
                    'Sequence module file {} not found'.format(file_path)
                )

            # If the module declares which sequence functions it provides, use that, otherwise
            # assume that all functions are to be made available
            if hasattr(module, 'provides'):
                provides = module.provides
            else:
                provides = [name for name, _ in inspect.getmembers(module, inspect.isfunction)]

<<<<<<< HEAD
=======
            # Set the provided functions as attributes of this manager, so they are available
            # to be used by calling code. A reference to a partial function is set which calls
            # the execute function instead of the sequence function directly. This ensures
            # that modules get reloaded when auto reloading is enabled and the functions
            # are directly executed as callable functions from the manager itself.
            sequences = {}
>>>>>>> 7d72c955
            for seq_name in provides:
                # Do not load the sequence if one with the same name has already been registered
                if any(seq_name in val for val in self.provides.values()):
                    raise CommandSequenceError(
                        "Unable to load sequence '{}' from module '{}' as a sequence with the "
                        "same name has already being registered".format(seq_name, module_name)
                    )

                # Set the provided functions as attributes of this manager, so they are available
                # to be used by calling code. A reference to a partial function is set which calls
                # the execute function instead of the sequence function directly. This ensures
                # that modules get reloaded when auto reloading is enabled and the functions
                # are directly executed as callable functions from the manager itself.
                try:
                    seq_alias = seq_name + '_'
                    seq = getattr(module, seq_name)
                    setattr(self, seq_alias, seq)
                    setattr(self, seq_name, partial(self.execute, seq_alias))
                except AttributeError:
                    raise CommandSequenceError(
                        "{} does not implement {} listed in its provided sequences".format(
                            module_name, seq_name)
                    )

<<<<<<< HEAD
                # Extract information about the sequence parameters
                seq_params = seq_params = signature(seq).parameters.values()
                self._validate_sequence_parameters(seq_name, seq_params)
                self.sequences[seq_name] = self._build_sequence_parameter_info(seq_params)
=======
                seq_params = signature(seq).parameters.values()
                for param in seq_params:
                    if param.default is inspect.Parameter.empty or param.default is None:
                        raise CommandSequenceError(
                            "'{}' parameter in '{}' sequence does not have a default value".format(
                                param.name, seq_name)
                        )
                sequences[seq_name] = self._build_sequence_parameter_info(seq_params)
>>>>>>> 7d72c955

            # If the module declares what dependencies it requires, use that, otherwise assume there
            # are none
            if hasattr(module, 'requires'):
                requires = module.requires
            else:
                requires = []

            # Set the manager context as an attribute of the module to allow access to external
            # functionality
            setattr(module, 'get_context', self._get_context)

            # Add the module information to the manager
            self.modules[module_name] = module
            self.provides[module_name] = provides
            self.requires[module_name] = requires
            self.sequence_modules[module_name] = sequences
            self.file_paths[module_name] = file_path

            # Add the module to the watch list if module watching is enabled
            if self.module_watching and self.module_watcher:
                self.module_watcher.add_watch(file_path)

        # If requested, resolve dependencies for currently loaded modules
        if resolve:
            self.resolve()

<<<<<<< HEAD
        # Add the module(s) to the watch list if auto reloading is enabled
        if self.auto_reload and self.file_watcher:
            self.file_watcher.add_watch(path_or_paths)

    def _validate_sequence_parameters(self, seq_name, seq_params):
        """ Validate the parameter(s) of a sequence.

        This method validates the parameters of a sequence, if it has any, by checking whether
        they have a default value. It does additional validation if the parameter is of type
        list. It raises an exception if no default value is provided for the parameter or if
        it is None.

        :param seq_name: the name of the sequence whose parameters are validated
        :param seq_params: list of sequence paramaters that need to be validated
        """
        for param in seq_params:
            if param.default is inspect.Parameter.empty or param.default is None:
                raise CommandSequenceError(
                    "'{}' parameter in '{}' sequence does not have a default value".format(
                        param.name, seq_name)
                )

            if type(param.default).__name__ == 'list':
                self._validate_list_parameter(seq_name, param)

    def _validate_list_parameter(self, seq_name, param):
        """ Validate a list parameter of a sequence.

        This method validates a list parameter of a sequence and ensures that it is not empty,
        does not contain a list element or elements of different types. It raises exceptions if
        any of these validations fail.

        :param param: the list parameter that needs to be validated
        :param seq_name: the name of the sequence to which the list parameter belongs to
        """
        if len(param.default) == 0:
            raise CommandSequenceError(
                "'{}' list parameter in '{}' sequence is empty".format(param.name, seq_name)
            )

        if any(isinstance(element, list) for element in param.default):
            raise CommandSequenceError(
                "'{}' list parameter in '{}' sequence contains a list element".format(
                    param.name, seq_name
                )
            )

        if not self._is_list_homogeneous(param.default):
            raise CommandSequenceError(
                "'{}' list parameter in '{}' sequence contains elements of different "
                "types".format(param.name, seq_name)
            )

=======
>>>>>>> 7d72c955
    @staticmethod
    def _is_list_homogeneous(list_val):
        """ This method checks whether the elements in a list are of the same type.

        param list_val: the list that needs to be checked
        :return: True if the list are of the same type, otherwise False
        """
        return not any(not type(element) == type(list_val[0]) for element in list_val)

    def _build_sequence_parameter_info(self, params):
        """This method builds a dictionary that contains the parameter
        names that a sequence accepts, and their type and default value.

        :param params: the parameter(s) to extract and build information for
        :return: a dictionary with information about the parameters that the sequence accepts
        """
        return {
            param.name: {
                "value": param.default,
                "default": param.default,
                "type": self._get_parameter_type(param.default)
            } for param in params
        }

    @staticmethod
    def _get_parameter_type(param_default_val):
        param_type = type(param_default_val).__name__
        if param_type == 'list':
            param_type = 'list-{}'.format(type(param_default_val[0]).__name__)

        return param_type

    def reload(self, file_paths=None, module_names=None, resolve=True):
        """Reload currently loaded modules.

        This method attempts to reload all or specific sequence modules currently loaded
        into the manager. It does this by manually unloading all sequence modules and then
        loading them again and resolving their dependencies.

        :param module_names: module name(s) that require reloading (default: None)
        :param file_paths: path(s) to sequence module file(s) that require reloading (default: None)
        :param resolve: resolve loaded modules if True (default: true)
        """

        if file_paths:
            if not isinstance(file_paths, list):
                file_paths = [file_paths]

            for i, file_path in enumerate(file_paths):
                if not isinstance(file_path, Path):
                    file_path = Path(file_path)

                if file_path.stem not in self.modules:
                    raise CommandSequenceError(
                        'Cannot reload file {} as it is not loaded into the manager'.format(
                            file_path)
                    )

                file_paths[i] = file_path

        if module_names:
            if not isinstance(module_names, list):
                module_names = [module_names]

            for module_name in module_names:
                if module_name not in self.modules:
                    raise CommandSequenceError(
                        'Cannot reload module {} as it is not loaded into the manager'.format(
                            module_name)
                    )

                if file_paths is None:
                    file_paths = []

                file_paths.append(self.file_paths[module_name])

        if module_names is None and file_paths is None:
            file_paths = list(self.file_paths.values())

        if self.module_watching:
            self.module_watcher.remove_watch(file_paths)
        self._unload([file_path.stem for file_path in file_paths])

        self.load(file_paths, resolve)

    def _unload(self, module_names):
        """ This method unloads the specified modules by deleting them from the manager.

        :param: module_names: loaded modules that require unloading
        """

        for name in module_names:
            try:
                # The byte-compiled file associated to the module must be deleted
                # to ensure that the modified version of the module file is loaded
                os.remove(importlib.util.cache_from_source(self.file_paths[name]))
            except (FileNotFoundError, OSError):
                pass

            for provided in self.provides[name]:
                delattr(self, provided)

            del self.modules[name]
            del self.provides[name]
            del self.requires[name]
<<<<<<< HEAD
=======
            del self.sequence_modules[name]
>>>>>>> 7d72c955
            del self.file_paths[name]

    def enable_module_watching(self):
        """ Enable watching for modifications in all modules that are currently loaded in the
        manager.

        This method enables watching for modifications in all the modules that are loaded in the
        manager. A module watcher is created using the factory class and the paths to all the
        loaded modules are passed to it so that it can watch the modules and detect any
        modifications. The watcher is re-enabled and the already created module watcher is reused
        if the watcher is disabled but was previously enabled. Exceptions are raised if enabling of
        module watching is attempted while enabled, or disabling while disabled.
        """
        if not self.modules:
            raise CommandSequenceError('Cannot enable module watching when no modules are loaded')

        if not self.module_watcher:
            self.module_watcher = FileWatcherFactory.create_file_watcher(
                path_or_paths=list(self.file_paths.values()))
        else:
            self.module_watcher.add_watch(list(self.file_paths.values()))
            try:
                self.module_watcher.run()
            except CommandSequenceError:
                raise CommandSequenceError('Module watching has already been enabled')

        self.module_watching = True

    def disable_module_watching(self):
        """ Disable the module watcher for all modules that are currently loaded in the manager.

        This method disables the watcher so that it will no longer watch for modifications in
        all the modules that are currently loaded in the manager. An exception is raised if
        disabling of the watcher is attempted while it is disabled or while it has not been
        instantiated at all.
        """
        try:
            self.module_watcher.stop()
            self.module_watching = False
        except (AttributeError, CommandSequenceError):
            raise CommandSequenceError(
                'Module watching cannot be disabled as it has not been enabled')

    def module_modifications_detected(self):
        """ Check if modifications of modules were detected or not.

        :return: True if modifications were detected, otherwise False
        """
        try:
            return not self.module_watcher.modified_files_queue.empty()
        except AttributeError:
            raise CommandSequenceError('Cannot check if modifications were detected because a ' +
                                       'module watcher has not been created')

    def get_modified_module_paths(self):
        """ Get a list of paths of the modules that were modified.

        :return: a list of paths to the modified modules
        """
        if not self.module_watcher:
            raise CommandSequenceError('Cannot get modified module paths because a module ' +
                                       'watcher has not been created')

        paths = []
        while not self.module_watcher.modified_files_queue.empty():
            path = self.module_watcher.modified_files_queue.get()
            paths.append(path)

        return paths

    def set_auto_reload(self, enabled=True):
        """ Disable/ enable auto reloading of modules currently loaded in the manager.

        This method disables/ enables auto reloading of all the modules that are
        currently loaded in the manager. The auto reloading is not done automatically,
        but rather on demand inside the execute function before a sequence is executed.

        :param enabled: Enables auto reload if True, or disables it otherwise (default True)
        """

        if enabled:
            if self.auto_reload:
                raise CommandSequenceError('Auto reloading has already been enabled')

            if not self.module_watching:
                try:
                    self.enable_module_watching()
                except CommandSequenceError as error:
                    raise CommandSequenceError(
                        'Cannot enable auto reloading due to: {}'.format(error))
        else:
            if not self.auto_reload:
                raise CommandSequenceError(
                    'Auto reloading cannot be disabled as it has not been enabled')

        self.auto_reload = enabled

    @staticmethod
    def _retrieve_directory_files(directory_path):
        """Retrieve paths to all sequence files in a directory.

        This method retrieves the paths to all the sequence files that are stored
        in a given directory. If the given directory does not exits, an exception
        is raised. Once retrieved, the paths are stored and returned as a list.

        :param directory_path: path to directory from which to retrieve paths to sequence files
        :return: a list of Path objects to all sequence files
        """

        if not directory_path.exists():
            # Raise an excpetion if the given directory does not exist
            raise CommandSequenceError(
                'Sequence directory {} not found'.format(directory_path)
            )

        return list(directory_path.glob('*.py'))

    def resolve(self):
        """Resolve dependencies for currently loaded modules.

        This method resolves required dependencies for currently loaded modules. If a
        required dependency is missing, an exception is raised. Once resolved, the sequence
        functions provided by required modules are exposed to other modules as necessary.
        """
        # Build the set of dependencies required across all loaded modules
        dependencies = set()
        for reqs in self.requires.values():
            dependencies.update(reqs)

        # Calculate if any dependencies are missing - if so, raise an exception.
        missing = dependencies - set(self.modules.keys())
        if missing:
            raise CommandSequenceError(
                'Failed to resolve required command sequence modules (missing: {})'.format(
                    ','.join(missing)
                )
            )

        # Iterate over loaded modules, injecting the functions provided by required dependencies
        # into each module to make available for use in sequence functions
        for name, module in self.modules.items():
            for required in self.requires[name]:
                for provided in self.provides[required]:
                    setattr(module, provided, getattr(self.modules[required], provided))

    def execute(self, sequence_name, *args, **kwargs):
        """Execute a command sequence.

        This method is a convenience for executing a loaded command sequence function, passing
        on positional and keyword arguments as appropriate. If the sequence function does not
        exist in the manager, an exception is raised. Note also that loaded sequence functions
        can be executed directly as callable attributes of the manager itself. Before calling
        the module, this method will also attempt to reload any modules that require reloading
        only if auto reloading is enabled.

        :param sequence_name: name of the loaded sequence function to execute
        :param *args: variable list of positional arguments to pass to function
        :param *kwargs: variable list of keyword arguments to pass to function
        :return: return value of called function
        """
        if self.auto_reload and self.module_modifications_detected:
            modified_module_paths = self.get_modified_module_paths()
            if modified_module_paths:
                self.reload(modified_module_paths)

        try:
            return getattr(self, sequence_name)(*args, **kwargs)
        except AttributeError:
            raise CommandSequenceError(
                'Missing command sequence: {}'.format(sequence_name)
            )

    def add_context(self, name, obj):
        """Add an object to the manager context.

        This method adds the specified object to the manager's context dictionary. This is
        intended to allow sequence functions controlled access to specific runtime features,
        objects or functions of the enclosing application without explicit importing of complex
        dependencies.

        :param name: name of the object to be added to the context
        :param obj: object to be added to the context
        """
        self.context[name] = obj

    def _get_context(self, name):
        """Get the named object from the manager context.

        This private method is bound into loaded sequence modules to allow access to named objects
        in the manager context from sequence modules.

        :param name: name of the object to access from the context
        :return: the named object
        """
        if name not in self.context:
            raise CommandSequenceError('Manager context does not contain {}'.format(name))

        return self.context[name]

    def __getattr__(self, name):
        """Solves the problem with AttributeError being raised when a newly added module sequence
        is programmatically called while auto-reload is enabled.

        If a new sequence is added to a module while the auto-reload is enabled, an attribute
        of that sequence will not be added to the manager until the reload logic is not executed
        in the execute function. As a result, programmatically calling the attribute for that
        sequence raises AttributeError. By deafult __getattr__ is called whenever a missing
        attribute is called, therefore the logic here attempts to reload modules that require
        reloading. AttributeError is raised if the sequence attribute does not exist after
        reloading is attempted.

        :param name: name of the missing attribute
        """
        if self.auto_reload and self.module_modifications_detected:
            modified_module_paths = self.get_modified_module_paths()
            if modified_module_paths:
                self.reload(modified_module_paths)

        if not any(name in val for val in self.provides.values()):
            raise AttributeError("Manager has no attribute '{}'".format(name))

        return getattr(self, name)<|MERGE_RESOLUTION|>--- conflicted
+++ resolved
@@ -117,15 +117,7 @@
             else:
                 provides = [name for name, _ in inspect.getmembers(module, inspect.isfunction)]
 
-<<<<<<< HEAD
-=======
-            # Set the provided functions as attributes of this manager, so they are available
-            # to be used by calling code. A reference to a partial function is set which calls
-            # the execute function instead of the sequence function directly. This ensures
-            # that modules get reloaded when auto reloading is enabled and the functions
-            # are directly executed as callable functions from the manager itself.
             sequences = {}
->>>>>>> 7d72c955
             for seq_name in provides:
                 # Do not load the sequence if one with the same name has already been registered
                 if any(seq_name in val for val in self.provides.values()):
@@ -150,21 +142,10 @@
                             module_name, seq_name)
                     )
 
-<<<<<<< HEAD
                 # Extract information about the sequence parameters
                 seq_params = seq_params = signature(seq).parameters.values()
                 self._validate_sequence_parameters(seq_name, seq_params)
-                self.sequences[seq_name] = self._build_sequence_parameter_info(seq_params)
-=======
-                seq_params = signature(seq).parameters.values()
-                for param in seq_params:
-                    if param.default is inspect.Parameter.empty or param.default is None:
-                        raise CommandSequenceError(
-                            "'{}' parameter in '{}' sequence does not have a default value".format(
-                                param.name, seq_name)
-                        )
                 sequences[seq_name] = self._build_sequence_parameter_info(seq_params)
->>>>>>> 7d72c955
 
             # If the module declares what dependencies it requires, use that, otherwise assume there
             # are none
@@ -192,11 +173,6 @@
         if resolve:
             self.resolve()
 
-<<<<<<< HEAD
-        # Add the module(s) to the watch list if auto reloading is enabled
-        if self.auto_reload and self.file_watcher:
-            self.file_watcher.add_watch(path_or_paths)
-
     def _validate_sequence_parameters(self, seq_name, seq_params):
         """ Validate the parameter(s) of a sequence.
 
@@ -246,8 +222,6 @@
                 "types".format(param.name, seq_name)
             )
 
-=======
->>>>>>> 7d72c955
     @staticmethod
     def _is_list_homogeneous(list_val):
         """ This method checks whether the elements in a list are of the same type.
@@ -353,10 +327,7 @@
             del self.modules[name]
             del self.provides[name]
             del self.requires[name]
-<<<<<<< HEAD
-=======
             del self.sequence_modules[name]
->>>>>>> 7d72c955
             del self.file_paths[name]
 
     def enable_module_watching(self):
